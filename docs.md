--- conflicted
+++ resolved
@@ -109,18 +109,13 @@
 # Start the example optimization study while you read through the document
 ./foamBO.py
 # or to give the problem another name (override problem.name in default config file):
-<<<<<<< HEAD
 # ./multiObjOpt.py +problem.name=MyExample
 
 ## additional required libraries
-```
 
 other softwares:
 ```bash
 sudo apt  install openscad
-=======
-# ./foamBO.py +problem.name=MyExample
->>>>>>> b7b5e884
 ```
 
 ### paraview version warning
