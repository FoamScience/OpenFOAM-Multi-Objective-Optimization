problem:
  name: Example
  template_case: 'pitzDaily'
  type: 'optimization'
  models: auto
  parameters:
    nCurvePnts:
      type: choice
      value_type: int
      values: [2, 30, 50]
      is_ordered: False
    Ctrl1X:
      type: range
      value_type: float
      bounds: [0, 0.048]
      log_scale: False
    Ctrl1Y:
      type: range
      value_type: float
      bounds: [-0.05, 0.02]
      log_scale: False
    Ctrl2X:
      type: range
      value_type: float
      bounds: [0.05, 0.098]
      log_scale: False
    Ctrl2Y:
      type: range
      value_type: float
      bounds: [-0.05, 0.02]
      log_scale: False
    Ctrl3X:
      type: range
      value_type: float
      bounds: [0.10, 0.148]
      log_scale: False
    Ctrl3Y:
      type: range
      value_type: float
      bounds: [-0.05, 0.02]
      log_scale: False
    Ctrl4X:
      type: range
      value_type: float
      bounds: [0.15, 0.198]
      log_scale: False
    Ctrl4Y:
      type: range
      value_type: float
      bounds: [-0.05, 0.02]
      log_scale: False
    Ctrl5X:
      type: range
      value_type: float
      bounds: [0.20, 0.248]
      log_scale: False
    Ctrl5Y:
      type: range
      value_type: float
      bounds: [-0.05, 0.02]
      log_scale: False
    Ctrl6X:
      type: range
      value_type: float
      bounds: [0.25, 0.28]
      log_scale: False
    Ctrl6Y:
      type: range
      value_type: float
      bounds: [-0.03, 0.02]
      log_scale: False
  objectives:
    PressureDrop:
      mode: 'shell'
      command: ['./getPressDiff.sh']
      threshold: 200
      minimize: True
      lower_is_better: True
    ContinuityErrors:
      mode: 'shell'
      command: ['awk', 'function abs(v) {return v < 0 ? -v : v} /continuity errors/{a=$15} END{print(abs(a))}', 'log.$CASE_NAME']
      threshold: 1.0
      minimize: True
      lower_is_better: True

meta:
  metric_value_mode: 'local'
  case_subdirs_to_clone:
    - 0orig
    - Allrun.slurm
    - geometry
    - openscad
    - patches.py
    - getPressDiff.sh
    - pressureDiff.py
    - case.foam
    - getImage.sh
    - renderResults.py
  clone_destination: ""
  case_run_mode: local
  case_run_command: ['./Allrun']
  #case_run_command: ['sbatch', '-J', '$CASE_NAME', './Allrun.slurm', '$CASE_PATH']
  # This works if accounting is enabled on SLURM
  slurm_status_query: ['sacct', '--name', '$CASE_NAME', '-o', 'JobName%60,State', '-n']
  # Instead we can use the less reliable scontrol
<<<<<<< HEAD
  #slurm_status_query: ['../getSLURMJOBStatus.sh', '$CASE_NAME']
  n_trials: 30
  n_parallel_trials: 2
=======
  slurm_status_query: ['../getSLURMJOBStatus.sh', '$CASE_NAME']
  n_trials: 90
  n_parallel_trials: 5
>>>>>>> b7b5e884
  # How about diverging cases???
  ttl_trial: 3600
  init_poll_wait: 5
  poll_factor: 1.5
  timeout: 10
  use_saasbo: False
  n_pareto_points: 5
  scopes:
    "/system/geometryDict":
      nCurvePnts: "nCurvePnts"
      Ctrl1X: "Ctrl1X"
      Ctrl1Y: "Ctrl1X"
      Ctrl2X: "Ctrl2X"
      Ctrl2Y: "Ctrl2Y"
      Ctrl3X: "Ctrl3X"
      Ctrl3Y: "Ctrl3Y"
      Ctrl4X: "Ctrl4X"
      Ctrl4Y: "Ctrl4Y"
      Ctrl5X: "Ctrl5X"
      Ctrl5Y: "Ctrl5Y"
      Ctrl6X: "Ctrl6X"
      Ctrl6Y: "Ctrl6Y"
  stopping_strategy:
    improvement_bar: 0.05
    min_trials: 60
    window_size: 10

visualize:
  # Replot every 15 secs
  update_interval: 15
  # Number of latest trials to generate images for
  n_figures: 3
  # Generate an image of the trial's final state
  # This needs to return a URI to the generate image (can be local)
  figure_generator: ['./getImage.sh']
  # IP/Port to expose the dashboard app
  host: '0.0.0.0'
  port: 8888<|MERGE_RESOLUTION|>--- conflicted
+++ resolved
@@ -103,15 +103,9 @@
   # This works if accounting is enabled on SLURM
   slurm_status_query: ['sacct', '--name', '$CASE_NAME', '-o', 'JobName%60,State', '-n']
   # Instead we can use the less reliable scontrol
-<<<<<<< HEAD
   #slurm_status_query: ['../getSLURMJOBStatus.sh', '$CASE_NAME']
   n_trials: 30
   n_parallel_trials: 2
-=======
-  slurm_status_query: ['../getSLURMJOBStatus.sh', '$CASE_NAME']
-  n_trials: 90
-  n_parallel_trials: 5
->>>>>>> b7b5e884
   # How about diverging cases???
   ttl_trial: 3600
   init_poll_wait: 5
