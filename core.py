#!/usr/bin/python3
"""Core functionality for performing paramter variation and optimization on OpenFOAM cases"""

import os, hashlib, shutil, logging
import subprocess as sb
import regex as re
from collections import defaultdict

import pandas as pd
import numpy as np

from omegaconf import OmegaConf, DictConfig, DictKeyType
from ax.core.base_trial import TrialStatus, BaseTrial
from ax.core.trial import Trial
from ax.core.runner import Runner
from ax.core.metric import Metric, MetricFetchResult, MetricFetchE
from ax.core.data import Data
from ax.service.utils.instantiation import ObjectiveProperties
from ax.utils.notebook.plotting import plot_config_to_html, render
from ax.plot.pareto_frontier import plot_pareto_frontier
from ax.utils.report.render import render_report_elements
from typing import Any, Dict, NamedTuple, Union, Iterable, Set, List
from ax.utils.common.result import Ok, Err
from ax.storage.metric_registry import register_metric
from ax.storage.runner_registry import register_runner
from ax.storage.json_store.registry import CORE_ENCODER_REGISTRY, CORE_DECODER_REGISTRY, CORE_CLASS_DECODER_REGISTRY
from ax.storage.json_store.encoders import metric_to_dict
from ax.storage.json_store.encoders import runner_to_dict

from PyFoam.RunDictionary.SolutionDirectory import SolutionDirectory
from PyFoam.RunDictionary.ParsedParameterFile import ParsedParameterFile

log = logging.getLogger(__name__)

def process_input_command(command, case):
    """
        Process commands from config files to provide some flexibility
    """
    return [c.replace("$CASE_PATH", case.name).replace("$CASE_NAME", os.path.basename(case.name)) for c in command]

def gen_search_space(cfg):
    """
        Generate a search space for Ax from Hydra config object.
        Looks for "parameters" entry in passed-in config object.
    """

    l = []
    for key, item in cfg.parameters.items():
        e = {
            "name": key,
            **item
        }
        if 'values' in e.keys():
            e['values'] = list(e['values'])
        if 'bounds' in e.keys():
            e['bounds'] = list(e['bounds'])
        if 'dependents' in e.keys():
            #e['dependents'] = list(e['dependents'])
            print("#######", e)
            tmp = {}
            for k in e['dependents']:
                for kk in k.keys():
                    tmp.update({kk: list(k[kk])})
            e['dependents'] = tmp
            print("########", e)
        l.append(e)    
    return l

def gen_objectives(cfg):
    """
        Generate objectives for Multi-objective optimization studies from Hydra config object
        Looks for "objectives" entry in passed-in config object.
    """

    objs = {}
    for key, item in cfg.objectives.items():
        objs[key] = ObjectiveProperties(minimize=item.minimize, threshold=item.threshold)
    return objs

def plot_frontier(frontier,name, CI_level=0.9):
    """
        Plot pareto frontier with CI_level error bars into an HTML file.
    """

    plot_config = plot_pareto_frontier(frontier, CI_level=CI_level)
    with open(f'{name}_report.html', 'w') as outfile:
        outfile.write(render_report_elements(
            f"{name}_report", 
            html_elements=[plot_config_to_html(plot_config)], 
            header=False,
            ))
    render(plot_config)

class HPCJob(NamedTuple):
    """
        An async OpenFOAM job scheduled on an HPC system.
    """

    id: int
    parameters: Dict[str, Union[str, float, int, bool]]
    mode: str
    config: Dict[str, Any]

def local_case_run(parameters, case, cfg):
    """
        Run shell command on local machine; but does not wait for completion.
    """
    proc = sb.Popen(list(process_input_command(cfg.meta.case_run_command, case)), cwd=case.name, stdout=sb.PIPE, stderr=sb.PIPE)
    job_id = proc.pid
    job = HPCJob(id=job_id, parameters=parameters, mode=cfg.meta.case_run_mode, config={"local": proc, "case": case})
    return (job_id, job)

def slurm_case_run(parameters, case, cfg):
    """
        Run SLURM batch job
    """
    curr_cwd = os.getcwd()
    os.chdir(case.name)
    proc_out = sb.check_output(list(process_input_command(cfg.meta.case_run_command, case)), cwd=case.name, stderr=sb.PIPE)
    os.chdir(curr_cwd)
    job_id = -1
    match = re.search(b"[0-9]+", proc_out)
    if match:
        sub_string = match.group()
        job_id = int(sub_string)
    else:
        log.warn(f"SLURM command: '{cfg.meta.case_run_command}' did not submit a job?")
    job = HPCJob(id=job_id, parameters=parameters, mode=cfg.meta.case_run_mode, config={"slurm": proc_out, "case": case})
    return (job_id, job)

def local_status_query(job_id, jobs, cfg):
    """
        Check for job status locally, by polling the Popen object
    """
    job = jobs[job_id].config["local"]
    job.poll()
    if  job.returncode is None:
        return TrialStatus.RUNNING
    elif job.returncode == 0:
        return TrialStatus.COMPLETED
    else:
        return TrialStatus.FAILED

def slurm_status_query(job_id, jobs, cfg):
    """
        Check for job status on the slurm cluster, via a user-supplied command

        Expected output:
            job_id STATUS
        or
            job_name STATUS
        if multiple raws are supplied (eg. step status), only the first one is considered
    """
    case = jobs[job_id].config["case"]
    proc_out = sb.check_output(list(process_input_command(cfg.meta.slurm_status_query, case)), cwd=case.name, stderr=sb.PIPE)
    # TODO: I have no idea why this isnecessary, but sacct sometimes returns an empty string!
    # Hash clashes maybe?
    if proc_out.decode("utf-8") == "":
<<<<<<< HEAD
        raise Exception("SLURM job status was empty, this is not allowed")
    status = str(proc_out.split()[1].decode("utf-8"))
    status_map = {
        #"": TrialStatus.RUNNING,
=======
        return TrialStatus.COMPLETED
    status = str(proc_out.split()[1].decode("utf-8"))
    status_map = {
>>>>>>> b7b5e884
        "RUNNING": TrialStatus.RUNNING,
        "CONFIGURING": TrialStatus.RUNNING,
        "COMPLETING": TrialStatus.RUNNING,
        "CONFIGURING": TrialStatus.RUNNING,
        "PENDING": TrialStatus.RUNNING,
        "PREEMPTED": TrialStatus.FAILED,
        "FAILED": TrialStatus.FAILED,
        "SUSPENDED": TrialStatus.ABANDONED,
        "TIMEOUT": TrialStatus.ABANDONED,
        "STOPPED": TrialStatus.EARLY_STOPPED,
        "CANCELED": TrialStatus.EARLY_STOPPED,
        "CANCELLED+": TrialStatus.EARLY_STOPPED,
        "COMPLETED": TrialStatus.COMPLETED,
    }
    return status_map[status]

def shell_metric_value(metric, case, cfg):
    """
        Run a bash command to extract a single metric/objective value.
        The command runs inside the OpenFOAM case if $CASE_PATH doesn't show up in it

        Optionally, a preparation command can be supplied for HPC runs if necessary.
        Note that the these commands need to be interactive (eg. salloc) as we need to
        block and figure out the objective's value at this point.
    """
    metrics = {}
    item = cfg.problem.objectives[metric]
    # OpenFOAM is annoying in this regard, so, if OpenFOAM utils are used to
    # extract metrics, do a: foamUtility -case $CASEPATH
    hasPath=any([c.find('$CASE_PATH') != -1 for c in item.command])
    cwd = os.getcwd() if hasPath else case.name
    try:
        if "prepare" in item.keys():
            sb.check_output(list(process_input_command(item.prepare, case)), cwd=cwd)
    except:
        log.warning(f"prepare command was not successful for {item}")
    try:
        out = sb.check_output(list(process_input_command(item.command, case)), cwd=cwd)
        metrics[metric] = float(out)
    except:
        log.warning(f"Metric output for {item} cannot be converted to float, considering NaN...")
        metrics[metric] = np.nan
    return metrics

class HPCJobQueueClient:
    """
        A job queue when the `Scheduler` will
        deploy trial evaluation runs during optimization.
    """

    jobs: Dict[int, HPCJob] = {}
    cfg: Any
    dispatcher_map = {
        "local": local_case_run,
        "slurm": slurm_case_run,
    }
    status_query_map = {
        "local": local_status_query,
        "slurm": slurm_status_query,
    }
    metrics_value_map = {
        "shell": shell_metric_value,
    }

    def schedule_job_with_parameters(
            self, parameters: Dict[str, Union[str, float, int, bool]], case, cfg
            ) -> int:
        """
            Schedules an evaluation job with given parameters and returns job ID.
        """
        job_id = None
        self.cfg = cfg
        job_id, job = self.dispatcher_map[cfg.meta.case_run_mode](parameters, case, cfg)
        self.jobs[job_id] = job
        return job_id

    def get_job_status(self, job_id: int) -> TrialStatus:
        """
            Get status of the job by a given ID. Will return an Ax `TrialStatus`
        """
        return self.status_query_map[self.cfg.meta.case_run_mode](job_id, self.jobs, self.cfg)

    def get_outcome_value_for_completed_job(self, job_id: int) -> Dict[str, float]:
        """
            Run metric evaluation commands on finished jobs.
        """
        metrics = {}
        case = self.jobs[job_id].config["case"]
        # Dispatch a way to get metric; can be different for each metric
        for key, item in self.cfg.problem.objectives.items():
            metrics.update(self.metrics_value_map[self.cfg.problem.objectives[key].mode](key, case, self.cfg))
        return metrics

HPC_JOB_QUEUE_CLIENT = HPCJobQueueClient()

def get_hpc_job_queue_client() -> HPCJobQueueClient:
    """Obtain the singleton job queue instance."""
    return HPC_JOB_QUEUE_CLIENT


def preprocesss_case(parameters, cfg):
    """
        Copy template, and substitute parameter values
    """
    data = {}

    # Hash parameters to avoid long trial names
    hash = hashlib.md5()
    encoded = repr(OmegaConf.to_yaml(parameters)).encode()
    hash.update(encoded)

    # Clone template case
    templateCase = SolutionDirectory(f"{cfg.problem.template_case}", archive=None, paraviewLink=False)
    for d in cfg.meta.case_subdirs_to_clone:
        templateCase.addToClone(d)
    newcase = f"{cfg.problem.name}_trial_"+hash.hexdigest()
    data["casename"] = newcase

    # Run the case through the provided command in the config
    case = templateCase.cloneCase(cfg.meta.clone_destination+newcase)
    # Process parameters which require file copying (you can have one parameter per case file)
    if "file_copies" in cfg.meta.keys():
        for elm,elmv in cfg.meta.file_copies.items():
            shutil.copyfile(
                case.name+elmv.template+"."+parameters[elm],
                case.name+elmv.template
            )
    # Process parameters with PyFoam
    for elm,elmv in cfg.meta.scopes.items():
        paramFile = ParsedParameterFile(name=case.name + elm)
        for param in elmv:
            splits = elmv[param].split('.')
            lvl = paramFile[splits[0]]
            if len(splits) > 1:
                for i in range(1,len(splits)-1):
                    scp = splits[i]
                    try:
                        scp = int(splits[i])
                    except:
                        pass
                    lvl = lvl[scp]
                try:
                    lvl[splits[-1]] = parameters[param]
                except:
                    log.warn(f"Couldn't substitute {param} value in its scope, if it's a dependent parameter, you can ignore this warning")
            else:
                try:
                    paramFile[elmv[param]] = parameters[param]
                except:
                    log.warn(f"Couldn't substitute {param} value in its scope, if it's a dependent parameter, you can ignore this warning")
        paramFile.writeFile()
    data["case"] = case
    return data

class HPCJobRunner(Runner):
    """
        A job representation which is ran on HPC
    """
    
    def __init__(self, cfg) -> None:
        super().__init__()
        self.cfg = cfg

    def run(self, trial: BaseTrial) -> Dict[str, Any]:
        """
            Deploys a trial on a HPC system.
        """
        if not isinstance(trial, Trial):
            raise ValueError("This runner only handles `Trial`.")

        # Preprocessing using pyFOAM or copying
        case_data = preprocesss_case(trial.arm.parameters, self.cfg)

        hpc_job_queue = get_hpc_job_queue_client()
        trial._properties['casename'] = case_data["casename"]
        job_id = hpc_job_queue.schedule_job_with_parameters(
            parameters=trial.arm.parameters,
            case=case_data["case"],
            cfg=self.cfg
        )
        # This run metadata will be attached to trial as `trial.run_metadata`
        # by the base `Scheduler`.
        log.info(f"Trial {trial.index} - Dispatched case: {case_data['case'].name}")
        return {"job_id": job_id, "case_path": case_data["case"].name, "case_name": case_data["casename"]}

    def poll_trial_status(
        self, trials: Iterable[BaseTrial]
    ) -> Dict[TrialStatus, Set[int]]:
        """
            Checks the status of any non-terminal trials and returns their
            indices as a mapping from TrialStatus to a list of indices. Required
            for runners used with Ax ``Scheduler``.

            NOTE: Does not need to handle waiting between polling calls while trials
            are running; this function should just perform a single poll.
            NOTE: This does not need to include trials that at the time of polling already 
            have a terminal (ABANDONED, FAILED, COMPLETED) status (but it may).
        """
        status_dict = defaultdict(set)
        hpc_job_queue = get_hpc_job_queue_client()
        for trial in trials:
            status = hpc_job_queue.get_job_status(
                job_id=trial.run_metadata.get("job_id")
            )
            status_dict[status].add(trial.index)

        return status_dict

class HPCJobMetric(Metric):  # Pulls data for trial from external system.
    """
        Metric observation on completion of scheduled jobs with HPC software
    """

    def __init__(self, name, cfg) -> None:
        super().__init__(name=name)
        self.cfg = cfg
        self.lower_is_better = cfg['problem']['objectives'][name]['lower_is_better']
    
    def fetch_trial_data(self, trial: BaseTrial) -> MetricFetchResult:
        """
            Obtains data for this metric via fetching it from the queue for a given trial
        """
        if not isinstance(trial, Trial):
            raise ValueError("This metric only handles `Trial`.")

        try: 
            hpc_job_queue = get_hpc_job_queue_client()
            
            metric_data = hpc_job_queue.get_outcome_value_for_completed_job(
                job_id=trial.run_metadata.get("job_id")
            )
            df_dict = [
                {
                    "trial_index": trial.index,
                    "metric_name": self.name,
                    "arm_name": trial.arm.name,
                    "mean": metric_data.get(self.name),
                    "sem": None,
                }
            ]
            return Ok(value=Data(df=pd.DataFrame.from_records(df_dict)))
        except Exception as e:
            return Err(
                MetricFetchE(message=f"Failed to fetch {self.name}", exception=e)
            )

# Serialization/Deserialization of HPCJob Metrics/Runners to andfrom JSON-like objects

def config_to_dict(config: DictConfig) -> Union[Dict[DictKeyType, Any], List[Any], None, str, Any]:
    return OmegaConf.to_object(config)

def config_from_json(config: Dict[str, Any]) -> DictConfig:
    return DictConfig(config)

CORE_CLASS_DECODER_REGISTRY["Type[DictConfig]"] = config_from_json
CORE_ENCODER_REGISTRY[DictConfig] = config_to_dict

CORE_ENCODER_REGISTRY[HPCJobRunner] = runner_to_dict;
CORE_DECODER_REGISTRY["HPCJobRunner"] = HPCJobRunner
register_runner(HPCJobRunner)

CORE_ENCODER_REGISTRY[HPCJobMetric] = metric_to_dict
CORE_DECODER_REGISTRY["HPCJobMetric"] = HPCJobMetric
register_metric(HPCJobMetric)<|MERGE_RESOLUTION|>--- conflicted
+++ resolved
@@ -156,16 +156,9 @@
     # TODO: I have no idea why this isnecessary, but sacct sometimes returns an empty string!
     # Hash clashes maybe?
     if proc_out.decode("utf-8") == "":
-<<<<<<< HEAD
-        raise Exception("SLURM job status was empty, this is not allowed")
-    status = str(proc_out.split()[1].decode("utf-8"))
-    status_map = {
-        #"": TrialStatus.RUNNING,
-=======
         return TrialStatus.COMPLETED
     status = str(proc_out.split()[1].decode("utf-8"))
     status_map = {
->>>>>>> b7b5e884
         "RUNNING": TrialStatus.RUNNING,
         "CONFIGURING": TrialStatus.RUNNING,
         "COMPLETING": TrialStatus.RUNNING,
